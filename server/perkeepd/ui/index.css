--- conflicted
+++ resolved
@@ -44,9 +44,16 @@
 	.user-select(none);
 }
 
-<<<<<<< HEAD
-.cam-index-upload-dialog>* {
-	vertical-align: middle;
+.cam-index-upload-dialog {
+	text-align: center;
+	position: relative;
+	left: 50%;
+	top: 50%;
+	transform: translate(-50%, -50%);
+	display: flex;
+	flex-direction: column;
+	justify-content: center;
+	align-items: center;
 }
 
 .cam-unstyled-button {
@@ -80,16 +87,4 @@
 		border: 0;
 		padding: 0;
 	}
-=======
-.cam-index-upload-dialog {
-	text-align: center;
-	position: relative;
-	left: 50%;
-	top: 50%;
-	transform: translate(-50%, -50%);
-	display: flex;
-	flex-direction: column;
-	justify-content: center;
-	align-items: center;
->>>>>>> 5d15d1e8
 }